# For general details on syntax, see:
# http://inicheck.readthedocs.io/en/latest/
#
# Section and keys are case insensitive.#
#
# Each section should be in the following format:
# [SECTION]
# configurable:
#
# available_options:
#
# defaults:
#
#
# Available options should be assigned by an equals sign using a bracketed
# list that is space separated. e.g. item1 = <type>[option1 option2]
#
# If no type is specified str is assumed.
#
#
# 20170718 Micah Johnson
#
#
#
# 			 default = ,
#       options = ,
#       type = ,
#			 description =


################################################################################
# Configurations for AWSM Master section
################################################################################

[awsm master]

run_smrf: 			default = True,
                type = bool,
								description = Specifies whether or not to run SMRF

make_in: 			  default = True,
                type = bool,
								description = Convert SMRF outputs to iSnobal inputs

run_isnobal: 		default = True,
                type = bool,
								description = Run iSnobal for specified simulation

make_nc: 			  default = True,
                type = bool,
								description = Convert iSnobal outputs to netCDF

run_smrf_ipysnobal:   default = False,
                      type = bool,
                      description = Run SMRF and iPySnobal together

run_ipysnobal:  default = False,
                type = bool,
                description = Run iPySnobal like iSnobal

run_report:     default = False,
                type = bool,
                description = Run the reporting module

mask_isnobal:   default = False,
                type = bool,
                description = Mask iSnobal outputs

prompt_dirs:    default = False,
                type = bool,
                description = ask yes or no when making new directories

################################################################################
# Configurations for PATHS section for rigid directory work
################################################################################

[paths]

path_dr:        type = directory,
                description = path to starting drive MUST exist

basin:          description = name of basin to run

isops:          default = False,
                type = bool,
                description = if running operational or development

proj:           description = name of project if running devel

desc:           description = description for set of runs

folder_date_style:    default = wyhr,
                      options = [wyhr day start_end],
                      description = style of date that gets appended to generated folders

################################################################################
# Configurations for GRID data to run iSnobal
################################################################################

[grid]
csys:           default = UTM,
                options = [UTM],
                description = coordinate type

nbits:          type = int,
                default = 16,
                description = number of bits for IPW images

active_layer:   type = float,
                default = 0.25,
                description = height of iSnobal active layer

thresh_normal:  type = int,
                default = 60,
                description = normal mass threshold for timestep refinement

thresh_medium:  type = int,
                default = 10,
                description = medium mass threshold for timestep refinement

thresh_small:   type = int,
                default = 1,
                description = small mass threshold for timestep refinement

################################################################################
# Configurations for FILES
################################################################################

[FILES]
prev_mod_file:  type = filename,
                description = last snow output file from iSnobal for restart

roughness_init: type = filename,
                description = standard init file used only for roughness band

################################################################################
# Configurations for system for AWSM
################################################################################

[awsm system]

log_level:		  default = debug,
                options = [debug info error],
                description = level of information to be logged

log_to_file:    default = True,
                type = bool,
                description = log to file or print to screen

ithreads:       default = 1,
                type = int,
                description = numbers threads for running iSnobal

output_frequency:   default = 24,
                    type = int,
                    description = frequency of iSnobal outputs in hours

daily_folders:  default = False,
                type = bool,
                description = seperate daily output folders mainly for HRRR

run_for_nsteps:     type = int,
                    description = number of timesteps to run iSnobal This is optional

variables:      default = [thickness snow_density specific_mass liquid_water
                           temp_surf temp_lower temp_snowcover
                           thickness_lower water_saturation
                           net_rad sensible_heat latent_heat snow_soil
                           precip_advected sum_eb evaporation snowmelt
                           SWI cold_content],
      					options = [thickness snow_density specific_mass liquid_water
                           temp_surf temp_lower temp_snowcover
                           thickness_lower water_saturation
                           net_rad sensible_heat latent_heat snow_soil
                           precip_advected sum_eb evaporation snowmelt
                           SWI cold_content],
      			  	description = Variables for PySnobal to output after being
                              calculated

snow_name:      default = snow,
                description = name of snow ouput file without extension

em_name:        default = em,
                description = name of energetics ouput file without extension

################################################################################
# Configurations for restarting crashed iSnobal run
################################################################################

[isnobal restart]

# restart from crash?
restart_crash:  default = False,
                type = bool,
                description = whether or not to restart from crashed run

depth_thresh:   default = 0.05,
                type = float,
                description = threshold in meters for low snow depths for restart

wyh_restart_output:     type = int,
                        description = last iSnobal output hour to restart from

############################################################################
########################## iPySnobal Inputs ################################
############################################################################

################################################################################
# Configurations ipysnobal
################################################################################


[ipysnobal]
forcing_data_type:	      default = ipw,
                          options = [ipw netcdf],
                          description = file type from which to get input data


[ipysnobal initial conditions]
# input type will dictate how the following is read
# netcdf -- one file for each forcing variable
# ipw -- either full band images for backward compatibiliy or
# ipw_out -- initialize from an output image (snow)
#	for different directories (neither implemented)

input_type:	    default = ipw,
                options = [netcdf ipw ipw_out netcdf_out],
                description = type of file for initializing ipysnobal run

init_file:      type = filename,
                description = full path to init file or last output file


[ipysnobal constants]
z_u:	          default = 5.0,
                type = float,
                description = height of wind speed in meters

z_T:	          default = 5.0,
                type = float,
                description = height of temperature in meters

z_g:	          default = 0.5,
                type = float,
                description = depth of soil temperature in meters


################################################################################
# reporting section
################################################################################

[Basin]
save_path:      default = none,
                type = directory,
                description = path for saving figures and copy of the report

name_append:    default = none,
                description = name to append to standard figure names

basin:          options = [BRB TUOL SJ LAKES RCEW],
                description = basin identifier

units:          options = [KAF SI]

wy:             type = int,
                description = water year

[Outputs]
psnowFile:      type = filename,
                description = beginning of desired report period

csnowFile:      type = filename,
                description = end of desired report period
[Runs]
run_dir1:       type = CriticalDirectory

[Validate]
stations:       description = stations to use for SWE in validation figure

labels:         description = labels for stations in validation figure

client:         description = client for database connection

offset:         type = int,
                description = days to add for the start of model outputs used
                for wy2018 HRRR data

[Plots]
fig_length:     type = int,
                default = 10

fig_height:     type = int,
                default = 5

dpi:            type = int,
                default = 200

[Masks]
dempath:        type = CriticalFilename
total:          type = CriticalFilename
subbasin1:      type = CriticalFilename
subbasin2:      type = CriticalFilename
subbasin3:      type = CriticalFilename

total_lbl:      description = mask labels
sub1_lbl:       description = mask labels
sub2_lbl:       description = mask labels
sub3_lbl:       description = mask labels

[Report]
report:         default = False,
                type = bool,
                description = flag to create real report

report_name:    description = name for PDF file

report_title:   description = title for report

rep_path:       type = directory,
                description = where to save report

env_path:       type = directory,
                description = latex environment directory

templ_path:     type = directory,
                description = directory for latex templates

<<<<<<< HEAD
tex_file:       type = filename,
                description = latex template
=======
tex_file:       default = none

summary_file:   type = filename,
                description = summary text for latex file

figs_tpl_path:  type = filename,
                description = figure bases for latex file
>>>>>>> 8c5478ed
<|MERGE_RESOLUTION|>--- conflicted
+++ resolved
@@ -325,15 +325,11 @@
 templ_path:     type = directory,
                 description = directory for latex templates
 
-<<<<<<< HEAD
 tex_file:       type = filename,
                 description = latex template
-=======
-tex_file:       default = none
 
 summary_file:   type = filename,
                 description = summary text for latex file
 
 figs_tpl_path:  type = filename,
-                description = figure bases for latex file
->>>>>>> 8c5478ed
+                description = figure bases for latex file